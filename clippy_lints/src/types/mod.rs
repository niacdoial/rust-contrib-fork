--- conflicted
+++ resolved
@@ -186,11 +186,7 @@
     /// Checks for use of redundant allocations anywhere in the code.
     ///
     /// ### Why is this bad?
-<<<<<<< HEAD
-    /// Expressions such as `Rc<&T>`, `Rc<Rc<T>>`, `Rc<Arc<T>>`, `Rc<Box<T>>`, Arc<&T>`, `Arc<Rc<T>>`,
-=======
     /// Expressions such as `Rc<&T>`, `Rc<Rc<T>>`, `Rc<Arc<T>>`, `Rc<Box<T>>`, `Arc<&T>`, `Arc<Rc<T>>`,
->>>>>>> 62f4187e
     /// `Arc<Arc<T>>`, `Arc<Box<T>>`, `Box<&T>`, `Box<Rc<T>>`, `Box<Arc<T>>`, `Box<Box<T>>`, add an unnecessary level of indirection.
     ///
     /// ### Example
