//! Contains most of the shared UEFI specific stuff. Some of this might be moved to `std::os::uefi`
//! if needed but no point in adding extra public API when there is not Std support for UEFI in the
//! first place
//!
//! Some Nomenclature
//! * Protocol:
//! - Protocols serve to enable communication between separately built modules, including drivers.
//! - Every protocol has a GUID associated with it. The GUID serves as the name for the protocol.
//! - Protocols are produced and consumed.
//! - More information about protocols can be found [here](https://edk2-docs.gitbook.io/edk-ii-uefi-driver-writer-s-guide/3_foundation/36_protocols_and_handles)

use r_efi::efi::{self, Guid};
use r_efi::protocols::{device_path, device_path_to_text, service_binding, shell};

use crate::ffi::{OsStr, OsString};
use crate::io::{self, const_error};
use crate::marker::PhantomData;
use crate::mem::MaybeUninit;
use crate::os::uefi::env::boot_services;
use crate::os::uefi::ffi::{OsStrExt, OsStringExt};
use crate::os::uefi::{self};
use crate::path::Path;
use crate::ptr::NonNull;
use crate::slice;
use crate::sync::atomic::{AtomicPtr, Ordering};
use crate::sys_common::wstr::WStrUnits;

type BootInstallMultipleProtocolInterfaces =
    unsafe extern "efiapi" fn(_: *mut r_efi::efi::Handle, _: ...) -> r_efi::efi::Status;

type BootUninstallMultipleProtocolInterfaces =
    unsafe extern "efiapi" fn(_: r_efi::efi::Handle, _: ...) -> r_efi::efi::Status;

const BOOT_SERVICES_UNAVAILABLE: io::Error =
    const_error!(io::ErrorKind::Other, "Boot Services are no longer available");

/// Locates Handles with a particular Protocol GUID.
///
/// Implemented using `EFI_BOOT_SERVICES.LocateHandles()`.
///
/// Returns an array of [Handles](r_efi::efi::Handle) that support a specified protocol.
pub(crate) fn locate_handles(mut guid: Guid) -> io::Result<Vec<NonNull<crate::ffi::c_void>>> {
    fn inner(
        guid: &mut Guid,
        boot_services: NonNull<r_efi::efi::BootServices>,
        buf_size: &mut usize,
        buf: *mut r_efi::efi::Handle,
    ) -> io::Result<()> {
        let r = unsafe {
            ((*boot_services.as_ptr()).locate_handle)(
                r_efi::efi::BY_PROTOCOL,
                guid,
                crate::ptr::null_mut(),
                buf_size,
                buf,
            )
        };

        if r.is_error() { Err(crate::io::Error::from_raw_os_error(r.as_usize())) } else { Ok(()) }
    }

    let boot_services = boot_services().ok_or(BOOT_SERVICES_UNAVAILABLE)?.cast();
    let mut buf_len = 0usize;

    // This should always fail since the size of buffer is 0. This call should update the buf_len
    // variable with the required buffer length
    match inner(&mut guid, boot_services, &mut buf_len, crate::ptr::null_mut()) {
        Ok(()) => unreachable!(),
        Err(e) => match e.kind() {
            io::ErrorKind::FileTooLarge => {}
            _ => return Err(e),
        },
    }

    // The returned buf_len is in bytes
    assert_eq!(buf_len % size_of::<r_efi::efi::Handle>(), 0);
    let num_of_handles = buf_len / size_of::<r_efi::efi::Handle>();
    let mut buf: Vec<r_efi::efi::Handle> = Vec::with_capacity(num_of_handles);
    match inner(&mut guid, boot_services, &mut buf_len, buf.as_mut_ptr()) {
        Ok(()) => {
            // This is safe because the call will succeed only if buf_len >= required length.
            // Also, on success, the `buf_len` is updated with the size of bufferv (in bytes) written
            unsafe { buf.set_len(num_of_handles) };
            Ok(buf.into_iter().filter_map(|x| NonNull::new(x)).collect())
        }
        Err(e) => Err(e),
    }
}

/// Open Protocol on a handle.
/// Internally just a call to `EFI_BOOT_SERVICES.OpenProtocol()`.
///
/// Queries a handle to determine if it supports a specified protocol. If the protocol is
/// supported by the handle, it opens the protocol on behalf of the calling agent.
pub(crate) fn open_protocol<T>(
    handle: NonNull<crate::ffi::c_void>,
    mut protocol_guid: Guid,
) -> io::Result<NonNull<T>> {
    let boot_services: NonNull<efi::BootServices> =
        boot_services().ok_or(BOOT_SERVICES_UNAVAILABLE)?.cast();
    let system_handle = uefi::env::image_handle();
    let mut protocol: MaybeUninit<*mut T> = MaybeUninit::uninit();

    let r = unsafe {
        ((*boot_services.as_ptr()).open_protocol)(
            handle.as_ptr(),
            &mut protocol_guid,
            protocol.as_mut_ptr().cast(),
            system_handle.as_ptr(),
            crate::ptr::null_mut(),
            r_efi::system::OPEN_PROTOCOL_GET_PROTOCOL,
        )
    };

    if r.is_error() {
        Err(crate::io::Error::from_raw_os_error(r.as_usize()))
    } else {
        NonNull::new(unsafe { protocol.assume_init() })
            .ok_or(const_error!(io::ErrorKind::Other, "null protocol"))
    }
}

pub(crate) fn create_event(
    signal: u32,
    tpl: efi::Tpl,
    handler: Option<efi::EventNotify>,
    context: *mut crate::ffi::c_void,
) -> io::Result<NonNull<crate::ffi::c_void>> {
    let boot_services: NonNull<efi::BootServices> =
        boot_services().ok_or(BOOT_SERVICES_UNAVAILABLE)?.cast();
    let mut event: r_efi::efi::Event = crate::ptr::null_mut();
    let r = unsafe {
        let create_event = (*boot_services.as_ptr()).create_event;
        (create_event)(signal, tpl, handler, context, &mut event)
    };
    if r.is_error() {
        Err(crate::io::Error::from_raw_os_error(r.as_usize()))
    } else {
        NonNull::new(event).ok_or(const_error!(io::ErrorKind::Other, "null protocol"))
    }
}

/// # SAFETY
/// - The supplied event must be valid
pub(crate) unsafe fn close_event(evt: NonNull<crate::ffi::c_void>) -> io::Result<()> {
    let boot_services: NonNull<efi::BootServices> =
        boot_services().ok_or(BOOT_SERVICES_UNAVAILABLE)?.cast();
    let r = unsafe {
        let close_event = (*boot_services.as_ptr()).close_event;
        (close_event)(evt.as_ptr())
    };

    if r.is_error() { Err(crate::io::Error::from_raw_os_error(r.as_usize())) } else { Ok(()) }
}

/// Gets the Protocol for current system handle.
///
/// Note: Some protocols need to be manually freed. It is the caller's responsibility to do so.
pub(crate) fn image_handle_protocol<T>(protocol_guid: Guid) -> io::Result<NonNull<T>> {
    let system_handle = uefi::env::try_image_handle()
        .ok_or(io::const_error!(io::ErrorKind::NotFound, "protocol not found in Image handle"))?;
    open_protocol(system_handle, protocol_guid)
}

pub(crate) fn device_path_to_text(path: NonNull<device_path::Protocol>) -> io::Result<OsString> {
    fn path_to_text(
        protocol: NonNull<device_path_to_text::Protocol>,
        path: NonNull<device_path::Protocol>,
    ) -> io::Result<OsString> {
        let path_ptr: *mut r_efi::efi::Char16 = unsafe {
            ((*protocol.as_ptr()).convert_device_path_to_text)(
                path.as_ptr(),
                // DisplayOnly
                r_efi::efi::Boolean::FALSE,
                // AllowShortcuts
                r_efi::efi::Boolean::FALSE,
            )
        };

        let path = os_string_from_raw(path_ptr)
            .ok_or(io::const_error!(io::ErrorKind::InvalidData, "invalid path"))?;

        if let Some(boot_services) = crate::os::uefi::env::boot_services() {
            let boot_services: NonNull<r_efi::efi::BootServices> = boot_services.cast();
            unsafe {
                ((*boot_services.as_ptr()).free_pool)(path_ptr.cast());
            }
        }

        Ok(path)
    }

    static LAST_VALID_HANDLE: AtomicPtr<crate::ffi::c_void> =
        AtomicPtr::new(crate::ptr::null_mut());

    if let Some(handle) = NonNull::new(LAST_VALID_HANDLE.load(Ordering::Acquire)) {
        if let Ok(protocol) = open_protocol::<device_path_to_text::Protocol>(
            handle,
            device_path_to_text::PROTOCOL_GUID,
        ) {
            return path_to_text(protocol, path);
        }
    }

    let device_path_to_text_handles = locate_handles(device_path_to_text::PROTOCOL_GUID)?;
    for handle in device_path_to_text_handles {
        if let Ok(protocol) = open_protocol::<device_path_to_text::Protocol>(
            handle,
            device_path_to_text::PROTOCOL_GUID,
        ) {
            LAST_VALID_HANDLE.store(handle.as_ptr(), Ordering::Release);
            return path_to_text(protocol, path);
        }
    }

    Err(io::const_error!(io::ErrorKind::NotFound, "no device path to text protocol found"))
}

fn device_node_to_text(path: NonNull<device_path::Protocol>) -> io::Result<OsString> {
    fn node_to_text(
        protocol: NonNull<device_path_to_text::Protocol>,
        path: NonNull<device_path::Protocol>,
    ) -> io::Result<OsString> {
        let path_ptr: *mut r_efi::efi::Char16 = unsafe {
            ((*protocol.as_ptr()).convert_device_node_to_text)(
                path.as_ptr(),
                // DisplayOnly
                r_efi::efi::Boolean::FALSE,
                // AllowShortcuts
                r_efi::efi::Boolean::FALSE,
            )
        };

        let path = os_string_from_raw(path_ptr)
            .ok_or(io::const_error!(io::ErrorKind::InvalidData, "Invalid path"))?;

        if let Some(boot_services) = crate::os::uefi::env::boot_services() {
            let boot_services: NonNull<r_efi::efi::BootServices> = boot_services.cast();
            unsafe {
                ((*boot_services.as_ptr()).free_pool)(path_ptr.cast());
            }
        }

        Ok(path)
    }

    static LAST_VALID_HANDLE: AtomicPtr<crate::ffi::c_void> =
        AtomicPtr::new(crate::ptr::null_mut());

    if let Some(handle) = NonNull::new(LAST_VALID_HANDLE.load(Ordering::Acquire)) {
        if let Ok(protocol) = open_protocol::<device_path_to_text::Protocol>(
            handle,
            device_path_to_text::PROTOCOL_GUID,
        ) {
            return node_to_text(protocol, path);
        }
    }

    let device_path_to_text_handles = locate_handles(device_path_to_text::PROTOCOL_GUID)?;
    for handle in device_path_to_text_handles {
        if let Ok(protocol) = open_protocol::<device_path_to_text::Protocol>(
            handle,
            device_path_to_text::PROTOCOL_GUID,
        ) {
            LAST_VALID_HANDLE.store(handle.as_ptr(), Ordering::Release);
            return node_to_text(protocol, path);
        }
    }

    Err(io::const_error!(io::ErrorKind::NotFound, "No device path to text protocol found"))
}

/// Gets RuntimeServices.
pub(crate) fn runtime_services() -> Option<NonNull<r_efi::efi::RuntimeServices>> {
    let system_table: NonNull<r_efi::efi::SystemTable> =
        crate::os::uefi::env::try_system_table()?.cast();
    let runtime_services = unsafe { (*system_table.as_ptr()).runtime_services };
    NonNull::new(runtime_services)
}

pub(crate) struct OwnedDevicePath(NonNull<r_efi::protocols::device_path::Protocol>);

impl OwnedDevicePath {
    pub(crate) fn from_text(p: &OsStr) -> io::Result<Self> {
        fn inner(
            p: &OsStr,
            protocol: NonNull<r_efi::protocols::device_path_from_text::Protocol>,
        ) -> io::Result<OwnedDevicePath> {
            let path_vec = p.encode_wide().chain(Some(0)).collect::<Vec<u16>>();
            if path_vec[..path_vec.len() - 1].contains(&0) {
                return Err(const_error!(
                    io::ErrorKind::InvalidInput,
                    "strings passed to UEFI cannot contain NULs",
                ));
            }

            let path =
                unsafe { ((*protocol.as_ptr()).convert_text_to_device_path)(path_vec.as_ptr()) };

            NonNull::new(path)
                .map(OwnedDevicePath)
                .ok_or_else(|| const_error!(io::ErrorKind::InvalidFilename, "invalid Device Path"))
        }

        static LAST_VALID_HANDLE: AtomicPtr<crate::ffi::c_void> =
            AtomicPtr::new(crate::ptr::null_mut());

        if let Some(handle) = NonNull::new(LAST_VALID_HANDLE.load(Ordering::Acquire)) {
            if let Ok(protocol) = open_protocol::<r_efi::protocols::device_path_from_text::Protocol>(
                handle,
                r_efi::protocols::device_path_from_text::PROTOCOL_GUID,
            ) {
                return inner(p, protocol);
            }
        }

        let handles = locate_handles(r_efi::protocols::device_path_from_text::PROTOCOL_GUID)?;
        for handle in handles {
            if let Ok(protocol) = open_protocol::<r_efi::protocols::device_path_from_text::Protocol>(
                handle,
                r_efi::protocols::device_path_from_text::PROTOCOL_GUID,
            ) {
                LAST_VALID_HANDLE.store(handle.as_ptr(), Ordering::Release);
                return inner(p, protocol);
            }
        }

        io::Result::Err(const_error!(
            io::ErrorKind::NotFound,
            "DevicePathFromText Protocol not found",
        ))
    }

    pub(crate) const fn as_ptr(&self) -> *mut r_efi::protocols::device_path::Protocol {
        self.0.as_ptr()
    }

    pub(crate) const fn borrow<'a>(&'a self) -> BorrowedDevicePath<'a> {
        BorrowedDevicePath::new(self.0)
    }
}

impl Drop for OwnedDevicePath {
    fn drop(&mut self) {
        if let Some(bt) = boot_services() {
            let bt: NonNull<r_efi::efi::BootServices> = bt.cast();
            unsafe {
                ((*bt.as_ptr()).free_pool)(self.0.as_ptr() as *mut crate::ffi::c_void);
            }
        }
    }
}

impl crate::fmt::Debug for OwnedDevicePath {
    fn fmt(&self, f: &mut crate::fmt::Formatter<'_>) -> crate::fmt::Result {
        match self.borrow().to_text() {
            Ok(p) => p.fmt(f),
            Err(_) => f.debug_struct("OwnedDevicePath").finish_non_exhaustive(),
        }
    }
}

pub(crate) struct BorrowedDevicePath<'a> {
    protocol: NonNull<r_efi::protocols::device_path::Protocol>,
    phantom: PhantomData<&'a r_efi::protocols::device_path::Protocol>,
}

impl<'a> BorrowedDevicePath<'a> {
    pub(crate) const fn new(protocol: NonNull<r_efi::protocols::device_path::Protocol>) -> Self {
        Self { protocol, phantom: PhantomData }
    }

    pub(crate) fn to_text(&self) -> io::Result<OsString> {
        device_path_to_text(self.protocol)
    }

<<<<<<< HEAD
    #[expect(dead_code)]
=======
>>>>>>> ff46ea82
    pub(crate) const fn iter(&'a self) -> DevicePathIterator<'a> {
        DevicePathIterator::new(DevicePathNode::new(self.protocol))
    }
}

impl<'a> crate::fmt::Debug for BorrowedDevicePath<'a> {
    fn fmt(&self, f: &mut crate::fmt::Formatter<'_>) -> crate::fmt::Result {
        match self.to_text() {
            Ok(p) => p.fmt(f),
            Err(_) => f.debug_struct("BorrowedDevicePath").finish_non_exhaustive(),
        }
    }
}

pub(crate) struct DevicePathIterator<'a>(Option<DevicePathNode<'a>>);

impl<'a> DevicePathIterator<'a> {
    const fn new(node: DevicePathNode<'a>) -> Self {
        if node.is_end() { Self(None) } else { Self(Some(node)) }
    }
}

impl<'a> Iterator for DevicePathIterator<'a> {
    type Item = DevicePathNode<'a>;

    fn next(&mut self) -> Option<Self::Item> {
        let cur_node = self.0?;

        let next_node = unsafe { cur_node.next_node() };
        self.0 = if next_node.is_end() { None } else { Some(next_node) };

        Some(cur_node)
    }
}

#[derive(Copy, Clone)]
pub(crate) struct DevicePathNode<'a> {
    protocol: NonNull<r_efi::protocols::device_path::Protocol>,
    phantom: PhantomData<&'a r_efi::protocols::device_path::Protocol>,
}

impl<'a> DevicePathNode<'a> {
    pub(crate) const fn new(protocol: NonNull<r_efi::protocols::device_path::Protocol>) -> Self {
        Self { protocol, phantom: PhantomData }
    }

    pub(crate) const fn length(&self) -> u16 {
        let len = unsafe { (*self.protocol.as_ptr()).length };
        u16::from_le_bytes(len)
    }

    pub(crate) const fn node_type(&self) -> u8 {
        unsafe { (*self.protocol.as_ptr()).r#type }
    }

    pub(crate) const fn sub_type(&self) -> u8 {
        unsafe { (*self.protocol.as_ptr()).sub_type }
    }

    pub(crate) fn data(&self) -> &[u8] {
        let length: usize = self.length().into();

        // Some nodes do not have any special data
        if length > 4 {
            let raw_ptr: *const u8 = self.protocol.as_ptr().cast();
            let data = unsafe { raw_ptr.add(4) };
            unsafe { crate::slice::from_raw_parts(data, length - 4) }
        } else {
            &[]
        }
    }

    pub(crate) const fn is_end(&self) -> bool {
        self.node_type() == r_efi::protocols::device_path::TYPE_END
            && self.sub_type() == r_efi::protocols::device_path::End::SUBTYPE_ENTIRE
    }

<<<<<<< HEAD
    #[expect(dead_code)]
=======
>>>>>>> ff46ea82
    pub(crate) const fn is_end_instance(&self) -> bool {
        self.node_type() == r_efi::protocols::device_path::TYPE_END
            && self.sub_type() == r_efi::protocols::device_path::End::SUBTYPE_INSTANCE
    }

    pub(crate) unsafe fn next_node(&self) -> Self {
        let node = unsafe {
            self.protocol
                .cast::<u8>()
                .add(self.length().into())
                .cast::<r_efi::protocols::device_path::Protocol>()
        };
        Self::new(node)
    }

<<<<<<< HEAD
    #[expect(dead_code)]
=======
>>>>>>> ff46ea82
    pub(crate) fn to_path(&'a self) -> BorrowedDevicePath<'a> {
        BorrowedDevicePath::new(self.protocol)
    }

    pub(crate) fn to_text(&self) -> io::Result<OsString> {
        device_node_to_text(self.protocol)
    }
}

impl<'a> PartialEq for DevicePathNode<'a> {
    fn eq(&self, other: &Self) -> bool {
        let self_len = self.length();
        let other_len = other.length();

        self_len == other_len
            && unsafe {
                compiler_builtins::mem::memcmp(
                    self.protocol.as_ptr().cast(),
                    other.protocol.as_ptr().cast(),
                    usize::from(self_len),
                ) == 0
            }
    }
}

impl<'a> crate::fmt::Debug for DevicePathNode<'a> {
    fn fmt(&self, f: &mut crate::fmt::Formatter<'_>) -> crate::fmt::Result {
        match self.to_text() {
            Ok(p) => p.fmt(f),
            Err(_) => f
                .debug_struct("DevicePathNode")
                .field("type", &self.node_type())
                .field("sub_type", &self.sub_type())
                .field("length", &self.length())
                .field("specific_device_path_data", &self.data())
                .finish(),
        }
    }
}

pub(crate) struct OwnedProtocol<T> {
    guid: r_efi::efi::Guid,
    handle: NonNull<crate::ffi::c_void>,
    protocol: *mut T,
}

impl<T> OwnedProtocol<T> {
    // FIXME: Consider using unsafe trait for matching protocol with guid
    pub(crate) unsafe fn create(protocol: T, mut guid: r_efi::efi::Guid) -> io::Result<Self> {
        let bt: NonNull<r_efi::efi::BootServices> =
            boot_services().ok_or(BOOT_SERVICES_UNAVAILABLE)?.cast();
        let protocol: *mut T = Box::into_raw(Box::new(protocol));
        let mut handle: r_efi::efi::Handle = crate::ptr::null_mut();

        // FIXME: Move into r-efi once extended_varargs_abi_support is stablized
        let func: BootInstallMultipleProtocolInterfaces =
            unsafe { crate::mem::transmute((*bt.as_ptr()).install_multiple_protocol_interfaces) };

        let r = unsafe {
            func(
                &mut handle,
                &mut guid as *mut _ as *mut crate::ffi::c_void,
                protocol as *mut crate::ffi::c_void,
                crate::ptr::null_mut() as *mut crate::ffi::c_void,
            )
        };

        if r.is_error() {
            drop(unsafe { Box::from_raw(protocol) });
            return Err(crate::io::Error::from_raw_os_error(r.as_usize()));
        };

        let handle = NonNull::new(handle)
            .ok_or(io::const_error!(io::ErrorKind::Uncategorized, "found null handle"))?;

        Ok(Self { guid, handle, protocol })
    }

    pub(crate) fn handle(&self) -> NonNull<crate::ffi::c_void> {
        self.handle
    }
}

impl<T> Drop for OwnedProtocol<T> {
    fn drop(&mut self) {
        // Do not deallocate a runtime protocol
        if let Some(bt) = boot_services() {
            let bt: NonNull<r_efi::efi::BootServices> = bt.cast();
            // FIXME: Move into r-efi once extended_varargs_abi_support is stablized
            let func: BootUninstallMultipleProtocolInterfaces = unsafe {
                crate::mem::transmute((*bt.as_ptr()).uninstall_multiple_protocol_interfaces)
            };
            let status = unsafe {
                func(
                    self.handle.as_ptr(),
                    &mut self.guid as *mut _ as *mut crate::ffi::c_void,
                    self.protocol as *mut crate::ffi::c_void,
                    crate::ptr::null_mut() as *mut crate::ffi::c_void,
                )
            };

            // Leak the protocol in case uninstall fails
            if status == r_efi::efi::Status::SUCCESS {
                let _ = unsafe { Box::from_raw(self.protocol) };
            }
        }
    }
}

impl<T> AsRef<T> for OwnedProtocol<T> {
    fn as_ref(&self) -> &T {
        unsafe { self.protocol.as_ref().unwrap() }
    }
}

pub(crate) struct OwnedTable<T> {
    layout: crate::alloc::Layout,
    ptr: *mut T,
}

impl<T> OwnedTable<T> {
    pub(crate) fn from_table_header(hdr: &r_efi::efi::TableHeader) -> Self {
        let header_size = hdr.header_size as usize;
        let layout = crate::alloc::Layout::from_size_align(header_size, 8).unwrap();
        let ptr = unsafe { crate::alloc::alloc(layout) as *mut T };
        Self { layout, ptr }
    }

    pub(crate) const fn as_ptr(&self) -> *const T {
        self.ptr
    }

    pub(crate) const fn as_mut_ptr(&self) -> *mut T {
        self.ptr
    }
}

impl OwnedTable<r_efi::efi::SystemTable> {
    pub(crate) fn from_table(tbl: *const r_efi::efi::SystemTable) -> Self {
        let hdr = unsafe { (*tbl).hdr };

        let owned_tbl = Self::from_table_header(&hdr);
        unsafe {
            crate::ptr::copy_nonoverlapping(
                tbl as *const u8,
                owned_tbl.as_mut_ptr() as *mut u8,
                hdr.header_size as usize,
            )
        };

        owned_tbl
    }
}

impl<T> Drop for OwnedTable<T> {
    fn drop(&mut self) {
        unsafe { crate::alloc::dealloc(self.ptr as *mut u8, self.layout) };
    }
}

/// Create OsString from a pointer to NULL terminated UTF-16 string
pub(crate) fn os_string_from_raw(ptr: *mut r_efi::efi::Char16) -> Option<OsString> {
    let path_len = unsafe { WStrUnits::new(ptr)?.count() };
    Some(OsString::from_wide(unsafe { slice::from_raw_parts(ptr.cast(), path_len) }))
}

/// Create NULL terminated UTF-16 string
pub(crate) fn os_string_to_raw(s: &OsStr) -> Option<Box<[r_efi::efi::Char16]>> {
    let temp = s.encode_wide().chain(Some(0)).collect::<Box<[r_efi::efi::Char16]>>();
    if temp[..temp.len() - 1].contains(&0) { None } else { Some(temp) }
}

pub(crate) fn open_shell() -> Option<NonNull<shell::Protocol>> {
    static LAST_VALID_HANDLE: AtomicPtr<crate::ffi::c_void> =
        AtomicPtr::new(crate::ptr::null_mut());

    if let Some(handle) = NonNull::new(LAST_VALID_HANDLE.load(Ordering::Acquire)) {
        if let Ok(protocol) = open_protocol::<shell::Protocol>(handle, shell::PROTOCOL_GUID) {
            return Some(protocol);
        }
    }

    let handles = locate_handles(shell::PROTOCOL_GUID).ok()?;
    for handle in handles {
        if let Ok(protocol) = open_protocol::<shell::Protocol>(handle, shell::PROTOCOL_GUID) {
            LAST_VALID_HANDLE.store(handle.as_ptr(), Ordering::Release);
            return Some(protocol);
        }
    }

    None
}

/// Get device path protocol associated with shell mapping.
///
/// returns None in case no such mapping is exists
pub(crate) fn get_device_path_from_map(map: &Path) -> io::Result<BorrowedDevicePath<'static>> {
    let shell =
        open_shell().ok_or(io::const_error!(io::ErrorKind::NotFound, "UEFI Shell not found"))?;
    let mut path = os_string_to_raw(map.as_os_str())
        .ok_or(io::const_error!(io::ErrorKind::InvalidFilename, "invalid UEFI shell mapping"))?;

    // The Device Path Protocol pointer returned by UEFI shell is owned by the shell and is not
    // freed throughout it's lifetime. So it has a 'static lifetime.
    let protocol = unsafe { ((*shell.as_ptr()).get_device_path_from_map)(path.as_mut_ptr()) };
    let protocol = NonNull::new(protocol)
        .ok_or(io::const_error!(io::ErrorKind::NotFound, "UEFI Shell mapping not found"))?;

    Ok(BorrowedDevicePath::new(protocol))
}

/// Helper for UEFI Protocols which are created and destroyed using
/// [EFI_SERVICE_BINDING_PROTCOL](https://uefi.org/specs/UEFI/2.11/11_Protocols_UEFI_Driver_Model.html#efi-service-binding-protocol)
pub(crate) struct ServiceProtocol {
    service_guid: r_efi::efi::Guid,
    handle: NonNull<crate::ffi::c_void>,
    child_handle: NonNull<crate::ffi::c_void>,
}

impl ServiceProtocol {
    #[expect(dead_code)]
    pub(crate) fn open(service_guid: r_efi::efi::Guid) -> io::Result<Self> {
        let handles = locate_handles(service_guid)?;

        for handle in handles {
            if let Ok(protocol) = open_protocol::<service_binding::Protocol>(handle, service_guid) {
                let Ok(child_handle) = Self::create_child(protocol) else {
                    continue;
                };

                return Ok(Self { service_guid, handle, child_handle });
            }
        }

        Err(io::const_error!(io::ErrorKind::NotFound, "no service binding protocol found"))
    }

    #[expect(dead_code)]
    pub(crate) fn child_handle(&self) -> NonNull<crate::ffi::c_void> {
        self.child_handle
    }

    fn create_child(
        sbp: NonNull<service_binding::Protocol>,
    ) -> io::Result<NonNull<crate::ffi::c_void>> {
        let mut child_handle: r_efi::efi::Handle = crate::ptr::null_mut();
        // SAFETY: A new handle is allocated if a pointer to NULL is passed.
        let r = unsafe { ((*sbp.as_ptr()).create_child)(sbp.as_ptr(), &mut child_handle) };

        if r.is_error() {
            Err(crate::io::Error::from_raw_os_error(r.as_usize()))
        } else {
            NonNull::new(child_handle)
                .ok_or(const_error!(io::ErrorKind::Other, "null child handle"))
        }
    }
}

impl Drop for ServiceProtocol {
    fn drop(&mut self) {
        if let Ok(sbp) = open_protocol::<service_binding::Protocol>(self.handle, self.service_guid)
        {
            // SAFETY: Child handle must be allocated by the current service binding protocol.
            let _ = unsafe {
                ((*sbp.as_ptr()).destroy_child)(sbp.as_ptr(), self.child_handle.as_ptr())
            };
        }
    }
}<|MERGE_RESOLUTION|>--- conflicted
+++ resolved
@@ -374,10 +374,6 @@
         device_path_to_text(self.protocol)
     }
 
-<<<<<<< HEAD
-    #[expect(dead_code)]
-=======
->>>>>>> ff46ea82
     pub(crate) const fn iter(&'a self) -> DevicePathIterator<'a> {
         DevicePathIterator::new(DevicePathNode::new(self.protocol))
     }
@@ -455,10 +451,6 @@
             && self.sub_type() == r_efi::protocols::device_path::End::SUBTYPE_ENTIRE
     }
 
-<<<<<<< HEAD
-    #[expect(dead_code)]
-=======
->>>>>>> ff46ea82
     pub(crate) const fn is_end_instance(&self) -> bool {
         self.node_type() == r_efi::protocols::device_path::TYPE_END
             && self.sub_type() == r_efi::protocols::device_path::End::SUBTYPE_INSTANCE
@@ -474,10 +466,6 @@
         Self::new(node)
     }
 
-<<<<<<< HEAD
-    #[expect(dead_code)]
-=======
->>>>>>> ff46ea82
     pub(crate) fn to_path(&'a self) -> BorrowedDevicePath<'a> {
         BorrowedDevicePath::new(self.protocol)
     }
