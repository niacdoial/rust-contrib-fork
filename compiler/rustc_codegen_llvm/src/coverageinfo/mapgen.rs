--- conflicted
+++ resolved
@@ -141,14 +141,6 @@
 
 impl GlobalFileTable {
     fn new() -> Self {
-<<<<<<< HEAD
-        Self { raw_file_table: FxIndexSet::default() }
-    }
-
-    fn global_file_id_for_file_name(&mut self, file_name: Symbol) -> GlobalFileId {
-        // Ensure the given file has a table entry, and get its index.
-        let (raw_id, _) = self.raw_file_table.insert_full(file_name);
-=======
         Self { raw_file_table: FxIndexMap::default() }
     }
 
@@ -158,7 +150,6 @@
         let raw_id = entry.index();
         entry.or_insert_with(|| Arc::clone(file));
 
->>>>>>> 214587c8
         // The raw file table doesn't include an entry for the working dir
         // (which has ID 0), so add 1 to get the correct ID.
         GlobalFileId::from_usize(raw_id + 1)
