#![allow(
    clippy::needless_borrow,
    clippy::needless_borrows_for_generic_args,
    clippy::ptr_arg,
    clippy::manual_async_fn,
    clippy::needless_lifetimes,
    clippy::owned_cow
)]
#![warn(clippy::unnecessary_to_owned, clippy::redundant_clone)]

use std::borrow::Cow;
use std::ffi::{CStr, CString, OsStr, OsString};
use std::ops::Deref;

#[derive(Clone)]
struct X(String);

impl Deref for X {
    type Target = [u8];
    fn deref(&self) -> &[u8] {
        self.0.as_bytes()
    }
}

impl AsRef<str> for X {
    fn as_ref(&self) -> &str {
        self.0.as_str()
    }
}

#[allow(clippy::to_string_trait_impl)]
impl ToString for X {
    fn to_string(&self) -> String {
        self.0.to_string()
    }
}

impl X {
    fn join(&self, other: impl AsRef<str>) -> Self {
        let mut s = self.0.clone();
        s.push_str(other.as_ref());
        Self(s)
    }
}

#[allow(dead_code)]
#[derive(Clone)]
enum FileType {
    Account,
    PrivateKey,
    Certificate,
}

fn main() {
    let c_str = CStr::from_bytes_with_nul(&[0]).unwrap();
    let os_str = OsStr::new("x");
    let path = std::path::Path::new("x");
    let s = "x";
    let array = ["x"];
    let array_ref = &["x"];
    let slice = &["x"][..];
    let x = X(String::from("x"));
    let x_ref = &x;

    require_c_str(&Cow::from(c_str).into_owned());
    //~^ unnecessary_to_owned
    require_c_str(&c_str.to_owned());
    //~^ unnecessary_to_owned

    require_os_str(&os_str.to_os_string());
    //~^ unnecessary_to_owned
    require_os_str(&Cow::from(os_str).into_owned());
    //~^ unnecessary_to_owned
    require_os_str(&os_str.to_owned());
    //~^ unnecessary_to_owned

    require_path(&path.to_path_buf());
    //~^ unnecessary_to_owned
    require_path(&Cow::from(path).into_owned());
    //~^ unnecessary_to_owned
    require_path(&path.to_owned());
    //~^ unnecessary_to_owned

    require_str(&s.to_string());
    //~^ unnecessary_to_owned
    require_str(&Cow::from(s).into_owned());
    //~^ unnecessary_to_owned
    require_str(&s.to_owned());
    //~^ unnecessary_to_owned
    require_str(&x_ref.to_string());
    //~^ unnecessary_to_owned

    require_slice(&slice.to_vec());
    //~^ unnecessary_to_owned
    require_slice(&Cow::from(slice).into_owned());
    //~^ unnecessary_to_owned
    require_slice(&array.to_owned());
    //~^ unnecessary_to_owned
    require_slice(&array_ref.to_owned());
    //~^ unnecessary_to_owned
    require_slice(&slice.to_owned());
    //~^ unnecessary_to_owned
    require_slice(&x_ref.to_owned()); // No longer flagged because of #8759.

    require_x(&Cow::<X>::Owned(x.clone()).into_owned());
    //~^ unnecessary_to_owned
    require_x(&x_ref.to_owned()); // No longer flagged because of #8759.

    require_deref_c_str(c_str.to_owned());
    //~^ unnecessary_to_owned
    require_deref_os_str(os_str.to_owned());
    //~^ unnecessary_to_owned
    require_deref_path(path.to_owned());
    //~^ unnecessary_to_owned
    require_deref_str(s.to_owned());
    //~^ unnecessary_to_owned
    require_deref_slice(slice.to_owned());
    //~^ unnecessary_to_owned

    require_impl_deref_c_str(c_str.to_owned());
    //~^ unnecessary_to_owned
    require_impl_deref_os_str(os_str.to_owned());
    //~^ unnecessary_to_owned
    require_impl_deref_path(path.to_owned());
    //~^ unnecessary_to_owned
    require_impl_deref_str(s.to_owned());
    //~^ unnecessary_to_owned
    require_impl_deref_slice(slice.to_owned());
    //~^ unnecessary_to_owned

    require_deref_str_slice(s.to_owned(), slice.to_owned());
    //~^ unnecessary_to_owned
    //~| unnecessary_to_owned
    require_deref_slice_str(slice.to_owned(), s.to_owned());
    //~^ unnecessary_to_owned
    //~| unnecessary_to_owned

    require_as_ref_c_str(c_str.to_owned());
    //~^ unnecessary_to_owned
    require_as_ref_os_str(os_str.to_owned());
    //~^ unnecessary_to_owned
    require_as_ref_path(path.to_owned());
    //~^ unnecessary_to_owned
    require_as_ref_str(s.to_owned());
    //~^ unnecessary_to_owned
    require_as_ref_str(x.to_owned());
    //~^ unnecessary_to_owned
    require_as_ref_slice(array.to_owned());
    //~^ unnecessary_to_owned
    require_as_ref_slice(array_ref.to_owned());
    //~^ unnecessary_to_owned
    require_as_ref_slice(slice.to_owned());
    //~^ unnecessary_to_owned

    require_impl_as_ref_c_str(c_str.to_owned());
    //~^ unnecessary_to_owned
    require_impl_as_ref_os_str(os_str.to_owned());
    //~^ unnecessary_to_owned
    require_impl_as_ref_path(path.to_owned());
    //~^ unnecessary_to_owned
    require_impl_as_ref_str(s.to_owned());
    //~^ unnecessary_to_owned
    require_impl_as_ref_str(x.to_owned());
    //~^ unnecessary_to_owned
    require_impl_as_ref_slice(array.to_owned());
    //~^ unnecessary_to_owned
    require_impl_as_ref_slice(array_ref.to_owned());
    //~^ unnecessary_to_owned
    require_impl_as_ref_slice(slice.to_owned());
    //~^ unnecessary_to_owned

    require_as_ref_str_slice(s.to_owned(), array.to_owned());
    //~^ unnecessary_to_owned
    //~| unnecessary_to_owned
    require_as_ref_str_slice(s.to_owned(), array_ref.to_owned());
    //~^ unnecessary_to_owned
    //~| unnecessary_to_owned
    require_as_ref_str_slice(s.to_owned(), slice.to_owned());
    //~^ unnecessary_to_owned
    //~| unnecessary_to_owned
    require_as_ref_slice_str(array.to_owned(), s.to_owned());
    //~^ unnecessary_to_owned
    //~| unnecessary_to_owned
    require_as_ref_slice_str(array_ref.to_owned(), s.to_owned());
    //~^ unnecessary_to_owned
    //~| unnecessary_to_owned
    require_as_ref_slice_str(slice.to_owned(), s.to_owned());
    //~^ unnecessary_to_owned
    //~| unnecessary_to_owned

    let _ = x.join(&x_ref.to_string());
    //~^ unnecessary_to_owned

    let _ = slice.to_vec().into_iter();
    //~^ unnecessary_to_owned
    let _ = slice.to_owned().into_iter();
    //~^ unnecessary_to_owned
<<<<<<< HEAD
    let _ = [std::path::PathBuf::new()][..].to_vec().into_iter();
    //~^ unnecessary_to_owned
    let _ = [std::path::PathBuf::new()][..].to_owned().into_iter();
    //~^ unnecessary_to_owned
=======
>>>>>>> f2feb0f1

    let _ = IntoIterator::into_iter(slice.to_vec());
    //~^ unnecessary_to_owned
    let _ = IntoIterator::into_iter(slice.to_owned());
    //~^ unnecessary_to_owned
<<<<<<< HEAD
    let _ = IntoIterator::into_iter([std::path::PathBuf::new()][..].to_vec());
    //~^ unnecessary_to_owned
    let _ = IntoIterator::into_iter([std::path::PathBuf::new()][..].to_owned());
    //~^ unnecessary_to_owned
=======
>>>>>>> f2feb0f1

    let _ = check_files(&[FileType::Account]);

    // negative tests
    require_string(&s.to_string());
    require_string(&Cow::from(s).into_owned());
    require_string(&s.to_owned());
    require_string(&x_ref.to_string());

    // `X` isn't copy.
    require_slice(&x.to_owned());
    require_deref_slice(x.to_owned());

    // The following should be flagged by `redundant_clone`, but not by this lint.
    require_c_str(&CString::from_vec_with_nul(vec![0]).unwrap().to_owned());
    //~^ redundant_clone
    require_os_str(&OsString::from("x").to_os_string());
    //~^ redundant_clone
    require_path(&std::path::PathBuf::from("x").to_path_buf());
    //~^ redundant_clone
    require_str(&String::from("x").to_string());
    //~^ redundant_clone
    require_slice(&[String::from("x")].to_owned());
    //~^ redundant_clone

    let slice = [0u8; 1024];
    let _ref_str: &str = &String::from_utf8(slice.to_vec()).expect("not UTF-8");
    //~^ unnecessary_to_owned
    let _ref_str: &str = &String::from_utf8(b"foo".to_vec()).unwrap();
    //~^ unnecessary_to_owned
    let _ref_str: &str = &String::from_utf8(b"foo".as_slice().to_owned()).unwrap();
    //~^ unnecessary_to_owned
    // Expression is of type `&String`, can't suggest `str::from_utf8` here
    let _ref_string = &String::from_utf8(b"foo".to_vec()).unwrap();
    macro_rules! arg_from_macro {
        () => {
            b"foo".to_vec()
        };
    }
    macro_rules! string_from_utf8_from_macro {
        () => {
            &String::from_utf8(b"foo".to_vec()).unwrap()
        };
    }
    let _ref_str: &str = &String::from_utf8(arg_from_macro!()).unwrap();
    let _ref_str: &str = string_from_utf8_from_macro!();
}

fn require_c_str(_: &CStr) {}
fn require_os_str(_: &OsStr) {}
fn require_path(_: &std::path::Path) {}
fn require_str(_: &str) {}
fn require_slice<T>(_: &[T]) {}
fn require_x(_: &X) {}

fn require_deref_c_str<T: Deref<Target = CStr>>(_: T) {}
fn require_deref_os_str<T: Deref<Target = OsStr>>(_: T) {}
fn require_deref_path<T: Deref<Target = std::path::Path>>(_: T) {}
fn require_deref_str<T: Deref<Target = str>>(_: T) {}
fn require_deref_slice<T, U: Deref<Target = [T]>>(_: U) {}

fn require_impl_deref_c_str(_: impl Deref<Target = CStr>) {}
fn require_impl_deref_os_str(_: impl Deref<Target = OsStr>) {}
fn require_impl_deref_path(_: impl Deref<Target = std::path::Path>) {}
fn require_impl_deref_str(_: impl Deref<Target = str>) {}
fn require_impl_deref_slice<T>(_: impl Deref<Target = [T]>) {}

fn require_deref_str_slice<T: Deref<Target = str>, U, V: Deref<Target = [U]>>(_: T, _: V) {}
fn require_deref_slice_str<T, U: Deref<Target = [T]>, V: Deref<Target = str>>(_: U, _: V) {}

fn require_as_ref_c_str<T: AsRef<CStr>>(_: T) {}
fn require_as_ref_os_str<T: AsRef<OsStr>>(_: T) {}
fn require_as_ref_path<T: AsRef<std::path::Path>>(_: T) {}
fn require_as_ref_str<T: AsRef<str>>(_: T) {}
fn require_as_ref_slice<T, U: AsRef<[T]>>(_: U) {}

fn require_impl_as_ref_c_str(_: impl AsRef<CStr>) {}
fn require_impl_as_ref_os_str(_: impl AsRef<OsStr>) {}
fn require_impl_as_ref_path(_: impl AsRef<std::path::Path>) {}
fn require_impl_as_ref_str(_: impl AsRef<str>) {}
fn require_impl_as_ref_slice<T>(_: impl AsRef<[T]>) {}

fn require_as_ref_str_slice<T: AsRef<str>, U, V: AsRef<[U]>>(_: T, _: V) {}
fn require_as_ref_slice_str<T, U: AsRef<[T]>, V: AsRef<str>>(_: U, _: V) {}

// `check_files` is based on:
// https://github.com/breard-r/acmed/blob/1f0dcc32aadbc5e52de6d23b9703554c0f925113/acmed/src/storage.rs#L262
fn check_files(file_types: &[FileType]) -> bool {
    for t in file_types.to_vec() {
        //~^ unnecessary_to_owned
        let path = match get_file_path(&t) {
            Ok(p) => p,
            Err(_) => {
                return false;
            },
        };
        if !path.is_file() {
            return false;
        }
    }
    true
}

fn get_file_path(_file_type: &FileType) -> Result<std::path::PathBuf, std::io::Error> {
    Ok(std::path::PathBuf::new())
}

fn require_string(_: &String) {}

<<<<<<< HEAD
#[clippy::msrv = "1.35"]
fn _msrv_1_35() {
    // `copied` was stabilized in 1.36, so clippy should use `cloned`.
    let _ = &["x"][..].to_vec().into_iter();
    //~^ unnecessary_to_owned
}

#[clippy::msrv = "1.36"]
fn _msrv_1_36() {
    let _ = &["x"][..].to_vec().into_iter();
    //~^ unnecessary_to_owned
}

=======
>>>>>>> f2feb0f1
// https://github.com/rust-lang/rust-clippy/issues/8507
mod issue_8507 {
    #![allow(dead_code)]

    struct Opaque<P>(P);

    pub trait Abstracted {}

    impl<P> Abstracted for Opaque<P> {}

    fn build<P>(p: P) -> Opaque<P>
    where
        P: AsRef<str>,
    {
        Opaque(p)
    }

    // Should not lint.
    fn test_str(s: &str) -> Box<dyn Abstracted> {
        Box::new(build(s.to_string()))
    }

    // Should not lint.
    fn test_x(x: super::X) -> Box<dyn Abstracted> {
        Box::new(build(x))
    }

    #[derive(Clone, Copy)]
    struct Y(&'static str);

    impl AsRef<str> for Y {
        fn as_ref(&self) -> &str {
            self.0
        }
    }

    #[allow(clippy::to_string_trait_impl)]
    impl ToString for Y {
        fn to_string(&self) -> String {
            self.0.to_string()
        }
    }

    // Should lint because Y is copy.
    fn test_y(y: Y) -> Box<dyn Abstracted> {
        Box::new(build(y.to_string()))
        //~^ unnecessary_to_owned
    }
}

// https://github.com/rust-lang/rust-clippy/issues/8759
mod issue_8759 {
    #![allow(dead_code)]

    #[derive(Default)]
    struct View {}

    impl std::borrow::ToOwned for View {
        type Owned = View;
        fn to_owned(&self) -> Self::Owned {
            View {}
        }
    }

    #[derive(Default)]
    struct RenderWindow {
        default_view: View,
    }

    impl RenderWindow {
        fn default_view(&self) -> &View {
            &self.default_view
        }
        fn set_view(&mut self, _view: &View) {}
    }

    fn main() {
        let mut rw = RenderWindow::default();
        rw.set_view(&rw.default_view().to_owned());
    }
}

mod issue_8759_variant {
    #![allow(dead_code)]

    #[derive(Clone, Default)]
    struct View {}

    #[derive(Default)]
    struct RenderWindow {
        default_view: View,
    }

    impl RenderWindow {
        fn default_view(&self) -> &View {
            &self.default_view
        }
        fn set_view(&mut self, _view: &View) {}
    }

    fn main() {
        let mut rw = RenderWindow::default();
        rw.set_view(&rw.default_view().to_owned());
    }
}

mod issue_9317 {
    #![allow(dead_code)]

    struct Bytes {}

    #[allow(clippy::to_string_trait_impl)]
    impl ToString for Bytes {
        fn to_string(&self) -> String {
            "123".to_string()
        }
    }

    impl AsRef<[u8]> for Bytes {
        fn as_ref(&self) -> &[u8] {
            &[1, 2, 3]
        }
    }

    fn consume<C: AsRef<[u8]>>(c: C) {
        let _ = c;
    }

    pub fn main() {
        let b = Bytes {};
        // Should not lint.
        consume(b.to_string());
    }
}

mod issue_9351 {
    #![allow(dead_code)]

    use std::ops::Deref;
    use std::path::{Path, PathBuf};

    fn require_deref_path<T: Deref<Target = std::path::Path>>(x: T) -> T {
        x
    }

    fn generic_arg_used_elsewhere<T: AsRef<Path>>(_x: T, _y: T) {}

    fn id<T: AsRef<str>>(x: T) -> T {
        x
    }

    fn predicates_are_satisfied(_x: impl std::fmt::Write) {}

    // Should lint
    fn single_return() -> impl AsRef<str> {
        id("abc".to_string())
        //~^ unnecessary_to_owned
    }

    // Should not lint
    fn multiple_returns(b: bool) -> impl AsRef<str> {
        if b {
            return String::new();
        }

        id("abc".to_string())
    }

    struct S1(String);

    // Should not lint
    fn fields1() -> S1 {
        S1(id("abc".to_string()))
    }

    struct S2 {
        s: String,
    }

    // Should not lint
    fn fields2() {
        let mut s = S2 { s: "abc".into() };
        s.s = id("abc".to_string());
    }

    pub fn main() {
        let path = std::path::Path::new("x");
        let path_buf = path.to_owned();

        // Should not lint.
        let _x: PathBuf = require_deref_path(path.to_owned());
        generic_arg_used_elsewhere(path.to_owned(), path_buf);
        predicates_are_satisfied(id("abc".to_string()));
    }
}

mod issue_9504 {
    #![allow(dead_code)]

    async fn foo<S: AsRef<str>>(_: S) {}
    async fn bar() {
        foo(std::path::PathBuf::new().to_string_lossy().to_string()).await;
    }
}

mod issue_9771a {
    #![allow(dead_code)]

    use std::marker::PhantomData;

    pub struct Key<K: AsRef<[u8]>, V: ?Sized>(K, PhantomData<V>);

    impl<K: AsRef<[u8]>, V: ?Sized> Key<K, V> {
        pub fn new(key: K) -> Key<K, V> {
            Key(key, PhantomData)
        }
    }

    pub fn pkh(pkh: &[u8]) -> Key<Vec<u8>, String> {
        Key::new([b"pkh-", pkh].concat().to_vec())
    }
}

mod issue_9771b {
    #![allow(dead_code)]

    pub struct Key<K: AsRef<[u8]>>(K);

    pub fn from(c: &[u8]) -> Key<Vec<u8>> {
        let v = [c].concat();
        Key(v.to_vec())
    }
}

// This is a watered down version of the code in: https://github.com/oxigraph/rio
// The ICE is triggered by the call to `to_owned` on this line:
// https://github.com/oxigraph/rio/blob/66635b9ff8e5423e58932353fa40d6e64e4820f7/testsuite/src/parser_evaluator.rs#L116
mod issue_10021 {
    #![allow(unused)]

    pub struct Iri<T>(T);

    impl<T: AsRef<str>> Iri<T> {
        pub fn parse(iri: T) -> Result<Self, ()> {
            unimplemented!()
        }
    }

    pub fn parse_w3c_rdf_test_file(url: &str) -> Result<(), ()> {
        let base_iri = Iri::parse(url.to_owned())?;
        Ok(())
    }
}

mod issue_10033 {
    #![allow(dead_code)]
    use std::fmt::Display;
    use std::ops::Deref;

    fn _main() {
        let f = Foo;

        // Not actually unnecessary - this calls `Foo`'s `Display` impl, not `str`'s (even though `Foo` does
        // deref to `str`)
        foo(&f.to_string());
    }

    fn foo(s: &str) {
        println!("{}", s);
    }

    struct Foo;

    impl Deref for Foo {
        type Target = str;

        fn deref(&self) -> &Self::Target {
            "str"
        }
    }

    impl Display for Foo {
        fn fmt(&self, f: &mut std::fmt::Formatter<'_>) -> std::fmt::Result {
            write!(f, "Foo")
        }
    }
}

mod issue_11952 {
    use core::future::{Future, IntoFuture};

    fn foo<'a, T: AsRef<[u8]>>(x: T, y: &'a i32) -> impl 'a + Future<Output = Result<(), ()>> {
        async move {
            let _y = y;
            Ok(())
        }
    }

    fn bar() {
        IntoFuture::into_future(foo([].to_vec(), &0));
        //~^ unnecessary_to_owned
    }
}

fn borrow_checks() {
    use std::borrow::Borrow;
    use std::collections::HashSet;

    fn inner(a: &[&str]) {
        let mut s = HashSet::from([vec!["a"]]);
        s.remove(&a.to_vec());
        //~^ unnecessary_to_owned
    }

    let mut s = HashSet::from(["a".to_string()]);
    s.remove(&"b".to_owned());
    //~^ unnecessary_to_owned
    s.remove(&"b".to_string());
    //~^ unnecessary_to_owned
    // Should not warn.
    s.remove("b");

    let mut s = HashSet::from([vec!["a"]]);
    s.remove(&["b"].to_vec());
    //~^ unnecessary_to_owned
    s.remove(&(&["b"]).to_vec());
    //~^ unnecessary_to_owned

    // Should not warn.
    s.remove(&["b"].to_vec().clone());
    s.remove(["a"].as_slice());

    trait SetExt {
        fn foo<Q: Borrow<str>>(&self, _: &String);
    }

    impl<K> SetExt for HashSet<K> {
        fn foo<Q: Borrow<str>>(&self, _: &String) {}
    }

    // Should not lint!
    HashSet::<i32>::new().foo::<&str>(&"".to_owned());
    HashSet::<String>::new().get(&1.to_string());
}

fn issue13624() -> impl IntoIterator {
    let cow: Cow<'_, Vec<String>> = Cow::Owned(vec![String::from("foo")]);

    cow.into_owned().into_iter()
}

mod issue_14242 {
    use std::rc::Rc;

    #[derive(Copy, Clone)]
    struct Foo;

    fn rc_slice_provider() -> Rc<[Foo]> {
        Rc::from([Foo])
    }

    fn iterator_provider() -> impl Iterator<Item = Foo> {
        rc_slice_provider().to_vec().into_iter()
    }
}<|MERGE_RESOLUTION|>--- conflicted
+++ resolved
@@ -195,25 +195,11 @@
     //~^ unnecessary_to_owned
     let _ = slice.to_owned().into_iter();
     //~^ unnecessary_to_owned
-<<<<<<< HEAD
-    let _ = [std::path::PathBuf::new()][..].to_vec().into_iter();
-    //~^ unnecessary_to_owned
-    let _ = [std::path::PathBuf::new()][..].to_owned().into_iter();
-    //~^ unnecessary_to_owned
-=======
->>>>>>> f2feb0f1
 
     let _ = IntoIterator::into_iter(slice.to_vec());
     //~^ unnecessary_to_owned
     let _ = IntoIterator::into_iter(slice.to_owned());
     //~^ unnecessary_to_owned
-<<<<<<< HEAD
-    let _ = IntoIterator::into_iter([std::path::PathBuf::new()][..].to_vec());
-    //~^ unnecessary_to_owned
-    let _ = IntoIterator::into_iter([std::path::PathBuf::new()][..].to_owned());
-    //~^ unnecessary_to_owned
-=======
->>>>>>> f2feb0f1
 
     let _ = check_files(&[FileType::Account]);
 
@@ -323,22 +309,6 @@
 
 fn require_string(_: &String) {}
 
-<<<<<<< HEAD
-#[clippy::msrv = "1.35"]
-fn _msrv_1_35() {
-    // `copied` was stabilized in 1.36, so clippy should use `cloned`.
-    let _ = &["x"][..].to_vec().into_iter();
-    //~^ unnecessary_to_owned
-}
-
-#[clippy::msrv = "1.36"]
-fn _msrv_1_36() {
-    let _ = &["x"][..].to_vec().into_iter();
-    //~^ unnecessary_to_owned
-}
-
-=======
->>>>>>> f2feb0f1
 // https://github.com/rust-lang/rust-clippy/issues/8507
 mod issue_8507 {
     #![allow(dead_code)]
