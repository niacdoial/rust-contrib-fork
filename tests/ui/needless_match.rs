--- conflicted
+++ resolved
@@ -103,10 +103,6 @@
     } else {
         None
     };
-<<<<<<< HEAD
-}
-
-=======
 
     // Don't trigger
     let _ = if let Some(a) = Some(1) { Some(a) } else { Some(2) };
@@ -121,7 +117,6 @@
     Ok(())
 }
 
->>>>>>> c7a705a8
 fn if_let_result() {
     let x: Result<i32, i32> = Ok(1);
     let _: Result<i32, i32> = if let Err(e) = x { Err(e) } else { x };
